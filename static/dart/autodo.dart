--- conflicted
+++ resolved
@@ -185,7 +185,6 @@
   }
 }
 
-<<<<<<< HEAD
 interface ObjectCache<T> {
   Future<T> getObject(String key);
   Future<List<T>> listObjects();
@@ -254,65 +253,6 @@
     Completer<bool> completer = new Completer<bool>();
     completer.complete(false);
     return completer.future;
-=======
-class Incident {
-  static final String NEW = "new";
-  static final String RESOLVED = "resolved";
-  
-  num id;
-  String title;
-  String author;
-  Date created;
-  Date updated;
-  String owner;
-  String status;
-  List<String> acceptedTags;
-  List<String> suggestedTags;
-  List<String> trainedTags;
-  
-  Incident(this.id, [this.title, this.author, this.created, this.updated,
-                     this.owner, this.status]);
-  
-  /**
-   * Instantiates an incident from a map (usually sourced from JSON).
-   */
-  Incident.fromMap(Map<String, Dynamic> data) {
-    this.id = data["id"];
-    this.title = data["title"];
-    this.author = data["author"];
-    this.created = data["created"];
-    this.updated = data["updated"];
-    this.owner = data["owner"];
-    this.status = data["status"];
-    this.acceptedTags = data["accepted_tags"];
-    this.suggestedTags = data["suggested_tags"];
-    this.trainedTags = data["trained_tags"];
-  }
-  
-  /**
-   * Converts an incident to a map (usually intended to become JSON).
-   */
-  Map<String, Dynamic> toMap() {
-    Map<String, Dynamic> data = new Map<String, Dynamic>();
-    data["id"] = id;
-    data["title"] = title;
-    data["author"] = author;
-    data["created"] = created;
-    data["updated"] = updated;
-    data["owner"] = owner;
-    data["status"] = status;
-    data["accepted_tags"] = acceptedTags;
-    data["suggested_tags"] = suggestedTags;
-    data["trained_tags"] = trainedTags;
-    return data;
-  }
-  
-  String toString() {
-    return "Incident: " + this.id.toString() + ", title: " + title +
-           ", owner: " + owner + ", status: " + status + ", created: " +
-           created + ", acceptedTags: " + acceptedTags + ", suggestedTags: " +
-           suggestedTags;
->>>>>>> d07e023d
   }
 }
 
